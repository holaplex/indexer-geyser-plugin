--- conflicted
+++ resolved
@@ -22,11 +22,8 @@
     pub fn from_config(config: Accounts) -> Result<Self> {
         let Accounts {
             owners,
-<<<<<<< HEAD
             accounts,
-=======
             all_tokens,
->>>>>>> c33467ee
             startup,
         } = config;
 
@@ -36,19 +33,6 @@
             .collect::<Result<_, _>>()
             .context("Failed to parse account owner keys")?;
 
-<<<<<<< HEAD
-        let accounts = accounts
-            .into_iter()
-            .map(|s| s.parse().map(Pubkey::to_bytes))
-            .collect::<Result<_, _>>()
-            .context("Failed to parse account keys")?;
-
-        Ok(Self {
-            owners,
-            accounts,
-            startup,
-        })
-=======
         Ok(Self {
             owners,
             startup,
@@ -65,7 +49,6 @@
     pub fn init_tokens(&mut self, addrs: HashSet<Pubkey>) {
         assert!(self.token_addresses.as_ref().unwrap().is_empty());
         self.token_addresses = Some(addrs);
->>>>>>> c33467ee
     }
 
     #[inline]
@@ -80,10 +63,6 @@
 
     #[inline]
     pub fn is_selected(&self, acct: &ReplicaAccountInfo, is_startup: bool) -> bool {
-<<<<<<< HEAD
-        self.startup.map_or(true, |s| is_startup == s)
-            && (self.owners.contains(acct.owner) || self.accounts.contains(acct.pubkey))
-=======
         let ReplicaAccountInfo { owner, data, .. } = *acct;
 
         if self.startup.map_or(false, |s| is_startup != s) || !self.owners.contains(owner) {
@@ -103,7 +82,6 @@
         }
 
         true
->>>>>>> c33467ee
     }
 }
 
